#    Copyright Frank V. Castellucci
#    Licensed under the Apache License, Version 2.0 (the "License");
#    you may not use this file except in compliance with the License.
#    You may obtain a copy of the License at
#        http://www.apache.org/licenses/LICENSE-2.0
#    Unless required by applicable law or agreed to in writing, software
#    distributed under the License is distributed on an "AS IS" BASIS,
#    WITHOUT WARRANTIES OR CONDITIONS OF ANY KIND, either express or implied.
#    See the License for the specific language governing permissions and
#    limitations under the License.

# -*- coding: utf-8 -*-

"""Pysui Version."""
<<<<<<< HEAD
__version__ = "0.21.2"
=======
__version__ = "0.22.0"
>>>>>>> 047957eb
<|MERGE_RESOLUTION|>--- conflicted
+++ resolved
@@ -12,8 +12,4 @@
 # -*- coding: utf-8 -*-
 
 """Pysui Version."""
-<<<<<<< HEAD
-__version__ = "0.21.2"
-=======
-__version__ = "0.22.0"
->>>>>>> 047957eb
+__version__ = "0.22.0"