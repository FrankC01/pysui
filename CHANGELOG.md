--- conflicted
+++ resolved
@@ -5,8 +5,6 @@
 The format is based on [Keep a Changelog](https://keepachangelog.com/en/1.0.0/),
 and this project adheres to [Semantic Versioning](https://semver.org/spec/v2.0.0.html).
 
-<<<<<<< HEAD
-=======
 ## [0.22.0] - 2023-05-16
 
 ### Added
@@ -21,7 +19,6 @@
 
 ### Removed
 
->>>>>>> 047957eb
 ## [0.21.2] - 2023-05-14
 
 ### Added
