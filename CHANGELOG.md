--- conflicted
+++ resolved
@@ -11,11 +11,7 @@
 
 ### Added
 
-<<<<<<< HEAD
-- Mor documentation on SuiTransaction (programmable transactions)
-=======
 - GetLoadedChildObjects builder and reponse supporting Sui RPC API `sui_getLoadedChildObjects` in 0.33.0
->>>>>>> 7d855171
 
 ### Fixed
 
